import bcrypt from 'bcrypt'
import db from './db.js'
import User from './models/user.js'
import Cryptocurrency from './models/cryptocurrency.js'
import InterestTerm from './models/interest_term.js'
import LoanRequest from './models/loan_request.js'
<<<<<<< HEAD
import Wallet from './models/wallet.js'
=======
import e, { request } from 'express'
import Deal from './models/deal.js'
import Collateral from './models/collateral.js'

>>>>>>> 5b6b5d1c
// Connect to DB
db.connect()

// User seed data
const users = [
    {
        walletId: '12345678ABCD',
        email: 'admin@app.com',
        password: await bcrypt.hash('Password123', 10),
        isAdmin: true
    },
    {
        walletId: 'ABCD87654321',
        email: 'hodl@satoshi.com',
        password: await bcrypt.hash('1Password', 10)
    },
    {
        walletId: '1122334455AB',
        email: 'degen@daytrade.com',
        password: await bcrypt.hash('2thamoon!', 10)
    }
]

// Erase any existing Users
await User.deleteMany()
console.log('Users erased.')
// Creates and saves a new User to MongoDB for each document in users
const u = await User.create(users)
console.log('Users created.')

// Cryptocurrency seed data
const cryptocurrencies = [
    {
        symbol: 'BTC',
        name: 'Bitcoin'
    }
    // Will look at adding other cryptocurrencies in the future
]

await Cryptocurrency.deleteMany()
console.log('Cryptocurrencies erased.')
// Creates and saves the cryptocurrencies to MongoDB
const c = await Cryptocurrency.create(cryptocurrencies)
console.log('Cryptocurrencies created.')

// Interest Term seed data
const interestTerm = [
    {
        loan_length: 1,
        interest_rate: 5.9
    },
    {
        loan_length: 3,
        interest_rate: 5.7
    },
    {
        loan_length: 6,
        interest_rate: 5.9
    }
]

await InterestTerm.deleteMany()
console.log('Interest terms erased.')
// Creates and saves the interest terms to MongoDB
const i = await InterestTerm.create(interestTerm)
console.log('Interest terms created.')

<<<<<<< HEAD
// Loan request seed data
=======
// Loan Request seed data
const loanRequest = [
    {
        borrower_id: u[0]._id,
        request_amount: 0.5,
        interest_term: i[1]._id,
        cryptocurrency: c[0]._id,
        request_date: Date.now(),
        expiry_date: new Date(Date.now() + 30 * 24 * 60 * 60 * 1000), // 30 days from now
    }
]

>>>>>>> 5b6b5d1c
await LoanRequest.deleteMany()
console.log('Loan Requests have been erased')
const lr = await LoanRequest.create(loanRequest);
console.log('Loan Requests have been created')

const deals = [
    {
        lenderId: u[1]._id,
        loanDetails: lr[0]._id,
        isComplete: false
    }
]

await Deal.deleteMany()
console.log('Deals have been erased')
const d = await Deal.create(deals);
console.log('Deals have been created')


// Collateral seed data
const collateral = [
    {
        deal_id: d[0]._id,
        amount: 0.5,
        status: 'pending',
        date_created: Date.now()
    }
]

await Collateral.deleteMany()
console.log('Collateral has been erased')
const col = await Collateral.create(collateral);
console.log('Collateral has been created')

// Wallet seed data
await Wallet.deleteMany()
console.log('Wallets have been erased')

// Disconnect from DB
db.disconnect()<|MERGE_RESOLUTION|>--- conflicted
+++ resolved
@@ -4,14 +4,10 @@
 import Cryptocurrency from './models/cryptocurrency.js'
 import InterestTerm from './models/interest_term.js'
 import LoanRequest from './models/loan_request.js'
-<<<<<<< HEAD
 import Wallet from './models/wallet.js'
-=======
-import e, { request } from 'express'
 import Deal from './models/deal.js'
 import Collateral from './models/collateral.js'
 
->>>>>>> 5b6b5d1c
 // Connect to DB
 db.connect()
 
@@ -79,9 +75,6 @@
 const i = await InterestTerm.create(interestTerm)
 console.log('Interest terms created.')
 
-<<<<<<< HEAD
-// Loan request seed data
-=======
 // Loan Request seed data
 const loanRequest = [
     {
@@ -94,7 +87,6 @@
     }
 ]
 
->>>>>>> 5b6b5d1c
 await LoanRequest.deleteMany()
 console.log('Loan Requests have been erased')
 const lr = await LoanRequest.create(loanRequest);
