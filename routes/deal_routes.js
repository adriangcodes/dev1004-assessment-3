<<<<<<< HEAD
import { Router } from "express"

=======
import { Router } from "express" 
>>>>>>> bd89b3b5
import { auth, adminOnly } from "../auth.js"
import Deal from "../models/deal.js"
import User from "../models/user.js"
import LoanRequest from "../models/loan_request.js"
import Wallet from "../models/wallet.js"
import Collateral from "../models/collateral.js"
import Transaction from "../models/transaction.js"

const router = Router()

// Helper function
function formatBalance(amount) {
    // Round to 8 decimal places and remove trailing zeros
    return parseFloat(parseFloat(amount).toFixed(8));
}

// Get all deals where the user is the lender
router.get('/lender-deals', auth, async (req, res) => {
    try {
        const userId = req.auth.id

        const deals = await Deal.find({ lenderId: userId })
            .populate({
                path: 'loanDetails',
                select: 'request_amount borrower_id interest_term status'
            })
            .populate({
                path: 'lenderId',
                select: 'email'
            })

        if (!deals || deals.length === 0) {
            return res.status(404).json({ message: "No deals found where you are the lender." })
        }

        return res.status(200).json(deals)
    } catch (error) {
        console.error('Error fetching lender deals:', error)
        return res.status(500).json({ error: 'Failed to fetch lender deals.' })
    }
})

// Get all deals where the user is the borrower
router.get('/borrower-deals', auth, async (req, res) => {
    try {
        const userId = req.auth.id

        const deals = await Deal.find({ 'loanDetails.borrower_id': userId })
            .populate({
                path: 'loanDetails',
                select: 'request_amount borrower_id interest_term status'
            })
            .populate({
                path: 'lenderId',
                select: 'email'
            })

        if (!deals || deals.length === 0) {
            return res.status(404).json({ message: "No deals found where you are the borrower." });
        }

        return res.status(200).json(deals);
    } catch (error) {
        console.error('Error fetching borrower deals:', error)
        return res.status(500).json({ error: 'Failed to fetch borrower deals.' })
    }
})

// Get all deals (Admin only)
router.get('/deals', auth, adminOnly, async (req, res) => {
    try {
        const deals = await Deal
            // Draft query string returns all deals, otherwise only incomplete deals are shown
            // .find(req.query.draft ? {} : { isComplete: false })
            .find()
            // Populates info from loan_request and user models
            .populate([{
                path: 'loanDetails',
                select: '-__v -_id -expiry_date'
            },
            {
                path: 'lenderId',
                select: '-__v -_id -password -isAdmin -createdAt -updatedAt'
            }])
        res.send(deals)
    } catch (err) {
        res.status(500).send({ error: err.message })
    }
})

// Get one deal (authorised user only)
router.get('/deals/:id', auth, async (req, res) => {
    // Get the id of the deal
    const dealId = req.params.id
    // Get the deal with the given id
    const deal = await Deal
        .findById(dealId)
        // Populates info from loan_request and user models
        .populate([{
            path: 'loanDetails',
            select: '-__v -_id -expiry_date'
        },
        {
            path: 'lenderId',
            select: '-__v -_id -password -isAdmin -createdAt -updatedAt'
        }])
    // Send the deal back to the client
    if (deal) {
        res.send(deal)
    } else {
        res.status(404).send({ error: `Deal with id ${dealId} not found.` })
    }
})


// Helper functions
// Validate user
async function validateUserById(userId) {
    const user = await User.findById(userId);
    if (!user) throw new Error('Lender user not found.');
    return user;
}

// Validate loan request
async function validateLoanRequestById(loanId) {
    const loan = await LoanRequest.findById(loanId);
    if (!loan) throw new Error('Loan request not found.');
    return loan;
}
// Validate wallet
async function getAndValidateWallet(userId, cryptoId, requiredAmount, label) {
    // Try both userId and user field for compatibility
    let wallet = await Wallet.findOne({ userId, cryptoType: cryptoId });
    if (!wallet) {
        wallet = await Wallet.findOne({ user: userId, cryptocurrency: cryptoId });
    }
    if (!wallet || wallet.balance < requiredAmount) {
        throw new Error(`${label} does not have sufficient funds.`);
    }
    return wallet;
}

// Create deal (authorised user only)
router.post('/deals', auth, async (req, res) => {
    try {
        // Fetch data from json
        const bodyData = req.body
        // User validation function
        await validateUserById(bodyData.lenderId)
        const loan = await validateLoanRequestById(bodyData.loanDetails)

        const cryptoId = loan.cryptocurrency
        const cryptoAmount = loan.request_amount
        const borrowerId = loan.borrower_id

        // Wallet validation function
        const lenderWallet = await getAndValidateWallet(bodyData.lenderId, cryptoId, cryptoAmount, 'Lender')
        const borrowerCollateralWallet = await getAndValidateWallet(borrowerId, cryptoId, cryptoAmount, 'Borrower')

        // Transfer loan balance out of lender wallet
        lenderWallet.balance = formatBalance(lenderWallet.balance - cryptoAmount)
        await lenderWallet.save()

        // Transfer collateral amount out of borrower wallet
        borrowerCollateralWallet.balance = formatBalance(borrowerCollateralWallet.balance - cryptoAmount)
        await borrowerCollateralWallet.save()

        // Update wallet
        await Wallet.findOneAndUpdate(
            { userId: borrowerId, cryptoType: cryptoId },
            { $inc: { balance: cryptoAmount } }
        )

        // Create deal instance
        const deal = await Deal.create(bodyData);

        // Create collateral instance
        await Collateral.create({
            deal_id: deal._id,
            amount: cryptoAmount
        })

        // Trigger transaction repayment schedule
        await Transaction.generateRepaymentSchedule(deal._id)

        // Update loan request status to funded
        loan.status = 'funded';
        await loan.save();

        // Return response to client
        res.status(201).json({
            message: "Loan request funded, deal successfully created and funds transferred.",
            deal
        })
    } catch (err) {
        res.status(500).send({ error: err.message })
    }
})

// Update deal (admin only)
async function update(req, res) {
    try {
        // Find deal by id
        const deal = await Deal.findById(req.params.id)
        // Return error if id does not exist
        if (!deal) {
            return res.status(404).send({ error: `Deal with id ${req.params.id} not found.` })
        }
        // Update deal if id exists
        const updateDeal = await Deal.findByIdAndUpdate(req.params.id, req.body, { returnDocument: 'after' })
        // Send response to client
        res.status(200).send(updateDeal)
    } catch (err) {
        res.status(400).send({ error: err.message })
    }
}

router.put('/deals/:id', auth, adminOnly, update)
router.patch('/deals/:id', auth, adminOnly, update)

// Delete deal (admin only)
router.delete('/deals/:id', auth, adminOnly, async (req, res) => {
    try {
        const dealId = req.params.id
        const deal = await Deal.findByIdAndDelete(dealId)
        if (deal) {
            res.status(200).send({ message: 'Deal deleted successfully.' })
        } else {
            res.status(404).send({ error: `Deal with id ${dealId} not found.` })
        }
    } catch (err) {
        res.status(400).send({ error: err.message })
    }
})

// ADMIN - Get total number of loans funded (deals complete)
router.get('/admin/deals-complete', auth, adminOnly, async (req, res) => {
    try {
        // Get all deals that are complete
        const deals = await Deal.find({ isComplete: true })

        const completeDeals = deals.length;

        res.send({ totalCompletedDeals: completeDeals })
    } catch (err) {
        res.status(400).send({ error: err.message })
    }
})

// ADMIN - Get all information of active deals
router.get('/admin/deals-active', auth, adminOnly, async (req, res) => {
    try {
        // Get all deals that are active
        const deals = await Deal.find({ isComplete: false })
            .populate({
                path: 'loanDetails',
                select: 'request_amount borrower_id', // request_amount is the loan amount
                populate: {
                    path: 'borrower_id',
                    select: 'email'
                }
            })
            .populate({
                path: 'lenderId',
                select: 'email'
            })

        const activeDealsInfo = deals.map(deal => ({
            dealId: deal._id,
            borrowerEmail: deal.loanDetails?.borrower_id?.email,
            lenderEmail: deal.lenderId?.email,
            amount: deal.loanDetails?.request_amount,
            expectedCompletionDate: deal.expectedCompletionDate,
            dealStatus: deal.isComplete ? 'Complete' : 'Active'
        }))

        res.send(activeDealsInfo)

    } catch (err) {
        res.status(400).send({ error: err.message })
    }
})

// ADMIN - Get total number of deals active
router.get('/admin/deals-incomplete', auth, adminOnly, async (req, res) => {
    try {
        // Get all deals that are complete
        const deals = await Deal.find({ isComplete: false })

        const activeDeals = deals.length;

        res.send({ ActiveDeals: activeDeals })
    } catch (err) {
        res.status(400).send({ error: err.message })
    }
})


export default router<|MERGE_RESOLUTION|>--- conflicted
+++ resolved
@@ -1,9 +1,4 @@
-<<<<<<< HEAD
 import { Router } from "express"
-
-=======
-import { Router } from "express" 
->>>>>>> bd89b3b5
 import { auth, adminOnly } from "../auth.js"
 import Deal from "../models/deal.js"
 import User from "../models/user.js"
